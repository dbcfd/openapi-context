//! Module for API context management.
//!
//! This module defines traits and structs that can be used  to manage
//! contextual data related to a request, as it is passed through a series of
//! hyper services.
//!
//! See the `context_tests` module below for examples of how to use.

use super::XSpanIdString;
<<<<<<< HEAD
use hyper;
use futures::future::Future;
=======
use auth::{AuthData, Authorization};
use std::marker::Sized;
>>>>>>> 1500df91

/// Defines methods for accessing, modifying, adding and removing the data stored
/// in a context. Used to specify the requirements that a hyper service makes on
/// a generic context type that it receives with a request, e.g.
///
/// ```rust
/// # extern crate hyper;
/// # extern crate swagger;
/// # extern crate futures;
/// #
/// # use swagger::context::*;
/// # use futures::future::{Future, ok};
/// # use std::marker::PhantomData;
/// #
/// # struct MyItem;
/// # fn do_something_with_my_item(item: &MyItem) {}
/// #
/// struct MyService<C> {
///     marker: PhantomData<C>,
/// }
///
/// impl<C> hyper::server::Service for MyService<C>
///     where C: Has<MyItem>,
/// {
///     type Request = (hyper::Request, C);
///     type Response = hyper::Response;
///     type Error = hyper::Error;
///     type Future = Box<Future<Item=Self::Response, Error=Self::Error>>;
///     fn call(&self, (req, context) : Self::Request) -> Self::Future {
///         do_something_with_my_item(Has::<MyItem>::get(&context));
///         Box::new(ok(hyper::Response::new()))
///     }
/// }
///
/// # fn main() {}
/// ```
pub trait Has<T> {
    /// Get an immutable reference to the value.
    fn get(&self) -> &T;
    /// Get a mutable reference to the value.
    fn get_mut(&mut self) -> &mut T;
    /// Set the value.
    fn set(&mut self, value: T);
}

/// Defines a method for permanently extracting a value, changing the resulting
/// type. Used to specify that a hyper service consumes some data from the context,
/// making it unavailable to later layers, e.g.
///
/// ```rust
/// # extern crate hyper;
/// # extern crate swagger;
/// # extern crate futures;
/// #
/// # use swagger::context::*;
/// # use futures::future::{Future, ok};
/// # use std::marker::PhantomData;
/// #
/// struct MyItem1;
/// struct MyItem2;
/// struct MyItem3;
///
/// struct MiddlewareService<T, C> {
///     inner: T,
///     marker: PhantomData<C>,
/// }
///
/// impl<T, C, D, E> hyper::server::Service for MiddlewareService<T, C>
///     where
///         C: Pop<MyItem1, Result=D>,
///         D: Pop<MyItem2, Result=E>,
///         E: Pop<MyItem3>,
///         T: hyper::server::Service<Request = (hyper::Request, E::Result)>
/// {
///     type Request = (hyper::Request, C);
///     type Response = T::Response;
///     type Error = T::Error;
///     type Future = T::Future;
///     fn call(&self, (req, context) : Self::Request) -> Self::Future {
///
///         // type annotations optional, included for illustrative purposes
///         let (_, context): (MyItem1, D) = context.pop();
///         let (_, context): (MyItem2, E) = context.pop();
///         let (_, context): (MyItem3, E::Result) = context.pop();
///
///         self.inner.call((req, context))
///     }
/// }
///
/// # fn main() {}
pub trait Pop<T> {
    /// The type that remains after the value has been popped.
    type Result;
    /// Extracts a value.
    fn pop(self) -> (T, Self::Result);
}

/// Defines a method for inserting a value, changing the resulting
/// type. Used to specify that a hyper service adds some data from the context,
/// making it available to later layers, e.g.
///
/// ```rust
/// # extern crate hyper;
/// # extern crate swagger;
/// # extern crate futures;
/// #
/// # use swagger::context::*;
/// # use futures::future::{Future, ok};
/// # use std::marker::PhantomData;
/// #
/// struct MyItem1;
/// struct MyItem2;
/// struct MyItem3;
///
/// struct MiddlewareService<T, C> {
///     inner: T,
///     marker: PhantomData<C>,
/// }
///
/// impl<T, C, D, E> hyper::server::Service for MiddlewareService<T, C>
///     where
///         C: Push<MyItem1, Result=D>,
///         D: Push<MyItem2, Result=E>,
///         E: Push<MyItem3>,
///         T: hyper::server::Service<Request = (hyper::Request, E::Result)>
/// {
///     type Request = (hyper::Request, C);
///     type Response = T::Response;
///     type Error = T::Error;
///     type Future = T::Future;
///     fn call(&self, (req, context) : Self::Request) -> Self::Future {
///         let context = context
///             .push(MyItem1{})
///             .push(MyItem2{})
///             .push(MyItem3{});
///         self.inner.call((req, context))
///     }
/// }
///
/// # fn main() {}
pub trait Push<T> {
    /// The type that results from adding an item.
    type Result;
    /// Inserts a value.
    fn push(self, T) -> Self::Result;
}

/// Defines a struct that can be used to build up contexts recursively by
/// adding one item to the context at a time, and a unit struct representing an
/// empty context. The first argument is the name of the newly defined context struct
/// that is used to add an item to the context, the second argument is the name of
/// the empty context struct, and subsequent arguments are the types
/// that can be stored in contexts built using these struct.
///
/// A cons list built using the generated context type will implement Has<T> and Pop<T>
/// for each type T that appears in the list, provided that the list only
/// contains the types that were passed to the macro invocation after the context
/// type name.
///
/// All list types constructed using the generated types will implement `Push<T>`
/// for all `T`, but it should ony be used when `T` is one of the types passed
/// to the macro invocation, otherwise it might not be possible to retrieve the
/// inserted value.
///
/// E.g.
///
/// ```rust
/// # #[macro_use] extern crate swagger;
/// # use swagger::{Has, Pop, Push};
///
/// struct MyType1;
/// struct MyType2;
/// struct MyType3;
/// struct MyType4;
///
/// new_context_type!(MyContext, MyEmpContext, MyType1, MyType2, MyType3);
///
/// fn use_has_my_type_1<T: Has<MyType1>> (_: &T) {}
/// fn use_has_my_type_2<T: Has<MyType2>> (_: &T) {}
/// fn use_has_my_type_3<T: Has<MyType3>> (_: &T) {}
/// fn use_has_my_type_4<T: Has<MyType4>> (_: &T) {}
///
/// // will implement `Has<MyType1>` and `Has<MyType2>` because these appear
/// // in the type, and were passed to `new_context_type!`. Will not implement
/// // `Has<MyType3>` even though it was passed to `new_context_type!`, because
/// // it is not included in the type.
/// type ExampleContext = MyContext<MyType1, MyContext<MyType2,  MyEmpContext>>;
///
/// // Will not implement `Has<MyType4>` even though it appears in the type,
/// // because `MyType4` was not passed to `new_context_type!`.
/// type BadContext = MyContext<MyType1, MyContext<MyType4, MyEmpContext>>;
///
/// fn main() {
///     let context : ExampleContext =
///         MyEmpContext::default()
///         .push(MyType2{})
///         .push(MyType1{});
///
///     use_has_my_type_1(&context);
///     use_has_my_type_2(&context);
///     // use_has_my_type3(&context);      // will fail
///
///     let bad_context: BadContext =
///         MyEmpContext::default()
///         .push(MyType4{})
///         .push(MyType1{});
///     // use_has_my_type_4(&bad_context);     // will fail
///
/// }
/// ```
///
/// See the `context_tests` module for more usage examples.
#[macro_export]
macro_rules! new_context_type {
    ($context_name:ident, $empty_context_name:ident, $($types:ty),+ ) => {

        /// Wrapper type for building up contexts recursively, adding one item
        /// to the context at a time.
        #[derive(Debug, Clone, Default, PartialEq, Eq)]
        pub struct $context_name<T, C> {
            head: T,
            tail: C,
        }

        /// Unit struct representing an empty context with no data in it.
        #[derive(Debug, Clone, Default, PartialEq, Eq)]
        pub struct $empty_context_name;

        // implement `Push<T>` on the empty context type for any `T`, so that
        // items can be added to the context
        impl<U> $crate::Push<U> for $empty_context_name {
            type Result = $context_name<U, Self>;
            fn push(self, item: U) -> Self::Result {
                $context_name{head: item, tail: Self::default()}
            }
        }

        // implement `Has<T>` for a list where `T` is the type of the head
        impl<T, C> $crate::Has<T> for $context_name<T, C> {
            fn set(&mut self, item: T) {
                self.head = item;
            }

            fn get(&self) -> &T {
                &self.head
            }

            fn get_mut(&mut self) -> &mut T {
                &mut self.head
            }
        }

        // implement `Pop<T>` for a list where `T` is the type of the head
        impl<T, C> $crate::Pop<T> for $context_name<T, C> {
            type Result = C;
            fn pop(self) -> (T, Self::Result) {
                (self.head, self.tail)
            }
        }

        // implement `Push<U>` for non-empty lists, for all types `U`
        impl<C, T, U> $crate::Push<U> for $context_name<T, C> {
            type Result = $context_name<U, Self>;
            fn push(self, item: U) -> Self::Result {
                $context_name{head: item, tail: self}
            }
        }

        // Add implementations of `Has<T>` and `Pop<T>` when `T` is any type stored in
        // the list, not just the head.
        new_context_type!(impl extend_has $context_name, $empty_context_name, $($types),+);
    };

    // "HELPER" MACRO CASE - NOT FOR EXTERNAL USE
    // takes a type `Type1` ($head) and a non-empty list of types `Types` ($tail). First calls
    // another helper macro to define the following impls, for each `Type2` in `Types`:
    // ```
    // impl<C: Has<Type1> Has<Type1> for $context_name<Type2, C> {...}
    // impl<C: Has<Type2> Has<Type2> for $context_name<Type1, C> {...}
    // impl<C: Pop<Type1> Pop<Type1> for $context_name<Type2, C> {...}
    // impl<C: Pop<Type2> Pop<Type2> for $context_name<Type1, C> {...}
    // ```
    // then calls itself again with the rest of the list. The end result is to define the above
    // impls for all distinct pairs of types in the original list.
    (impl extend_has $context_name:ident, $empty_context_name:ident, $head:ty, $($tail:ty),+ ) => {

        //
        new_context_type!(
            impl extend_has_helper
            $context_name,
            $empty_context_name,
            $head,
            $($tail),+
        );
        new_context_type!(impl extend_has $context_name, $empty_context_name, $($tail),+);
    };

    // "HELPER" MACRO CASE - NOT FOR EXTERNAL USE
    // base case of the preceding helper macro - was passed an empty list of types, so
    // we don't need to do anything.
    (impl extend_has $context_name:ident, $empty_context_name:ident, $head:ty) => {};

    // "HELPER" MACRO CASE - NOT FOR EXTERNAL USE
    // takes a type `Type1` ($type) and a non-empty list of types `Types` ($types). For
    // each `Type2` in `Types`, defines the following impls:
    // ```
    // impl<C: Has<Type1> Has<Type1> for $context_name<Type2, C> {...}
    // impl<C: Has<Type2> Has<Type2> for $context_name<Type1, C> {...}
    // impl<C: Pop<Type1> Pop<Type1> for $context_name<Type2, C> {...}
    // impl<C: Pop<Type2> Pop<Type2> for $context_name<Type1, C> {...}
    // ```
    //
    (impl extend_has_helper
        $context_name:ident,
        $empty_context_name:ident,
        $type:ty,
        $($types:ty),+
        ) => {
        $(
            impl<C: $crate::Has<$type>> $crate::Has<$type> for $context_name<$types, C> {
                fn set(&mut self, item: $type) {
                    self.tail.set(item);
                }

                fn get(&self) -> &$type {
                    self.tail.get()
                }

                fn get_mut(&mut self) -> &mut $type {
                    self.tail.get_mut()
                }
            }

            impl<C: $crate::Has<$types>> $crate::Has<$types> for $context_name<$type, C> {
                fn set(&mut self, item: $types) {
                    self.tail.set(item);
                }

                fn get(&self) -> &$types {
                    self.tail.get()
                }

                fn get_mut(&mut self) -> &mut $types {
                    self.tail.get_mut()
                }
            }

            impl<C> $crate::Pop<$type> for $context_name<$types, C> where C: Pop<$type> {
                type Result = $context_name<$types, C::Result>;
                fn pop(self) -> ($type, Self::Result) {
                    let (value, tail) = self.tail.pop();
                    (value, $context_name{ head: self.head, tail})
                }
            }

            impl<C> $crate::Pop<$types> for $context_name<$type, C> where C: Pop<$types> {
                type Result = $context_name<$type, C::Result>;
                fn pop(self) -> ($types, Self::Result) {
                    let (value, tail) = self.tail.pop();
                    (value, $context_name{ head: self.head, tail})
                }
            }
        )+
    };
}

/// Create a default context type to export.
new_context_type!(
    ContextBuilder,
    EmptyContext,
    XSpanIdString,
    Option<AuthData>,
    Option<Authorization>
);

/// Macro for easily defining context types. The first argument should be a
/// context type created with `new_context_type!` and subsequent arguments are the
/// types to be stored in the context, with the outermost first.
///
/// ```rust
/// # #[macro_use] extern crate swagger;
/// # use swagger::{Has, Pop, Push};
///
/// # struct Type1;
/// # struct Type2;
/// # struct Type3;
///
/// # new_context_type!(MyContext, MyEmptyContext, Type1, Type2, Type3);
///
/// // the following two types are identical
/// type ExampleContext1 = make_context_ty!(MyContext, MyEmptyContext, Type1, Type2, Type3);
/// type ExampleContext2 = MyContext<Type1, MyContext<Type2, MyContext<Type3, MyEmptyContext>>>;
///
/// // e.g. this wouldn't compile if they were different types
/// fn do_nothing(input: ExampleContext1) -> ExampleContext2 {
///     input
/// }
///
/// # fn main() {}
/// ```
#[macro_export]
macro_rules! make_context_ty {
    ($context_name:ident, $empty_context_name:ident, $type:ty $(, $types:ty)* $(,)* ) => {
        $context_name<$type, make_context_ty!($context_name, $empty_context_name, $($types),*)>
    };
    ($context_name:ident, $empty_context_name:ident $(,)* ) => {
        $empty_context_name
    };
}

/// Macro for easily defining context values. The first argument should be a
/// context type created with `new_context_type!` and subsequent arguments are the
/// values to be stored in the context, with the outermost first.
///
/// ```rust
/// # #[macro_use] extern crate swagger;
/// # use swagger::{Has, Pop, Push};
///
/// # #[derive(PartialEq, Eq, Debug)]
/// # struct Type1;
/// # #[derive(PartialEq, Eq, Debug)]
/// # struct Type2;
/// # #[derive(PartialEq, Eq, Debug)]
/// # struct Type3;
///
/// # new_context_type!(MyContext, MyEmptyContext, Type1, Type2, Type3);
///
/// fn main() {
///     // the following are equivalent
///     let context1 = make_context!(MyContext, MyEmptyContext, Type1 {}, Type2 {}, Type3 {});
///     let context2 = MyEmptyContext::default()
///         .push(Type3{})
///         .push(Type2{})
///         .push(Type1{});
///
///     assert_eq!(context1, context2);
/// }
/// ```
#[macro_export]
macro_rules! make_context {
    ($context_name:ident, $empty_context_name:ident, $value:expr $(, $values:expr)* $(,)*) => {
        make_context!($context_name, $empty_context_name, $($values),*).push($value)
    };
    ($context_name:ident, $empty_context_name:ident $(,)* ) => {
        $empty_context_name::default()
    };
}

/// Context wrapper, to bind an API with a context.
#[derive(Debug)]
pub struct ContextWrapper<'a, T: 'a, C> {
    api: &'a T,
    context: C,
}

impl<'a, T, C> ContextWrapper<'a, T, C> {
    /// Create a new ContextWrapper, binding the API and context.
    pub fn new(api: &'a T, context: C) -> ContextWrapper<'a, T, C> {
        ContextWrapper { api, context }
    }

    /// Borrows the API.
    pub fn api(&self) -> &T {
        self.api
    }

    /// Borrows the context.
    pub fn context(&self) -> &C {
        &self.context
    }
}

/// Trait to extend an API to make it easy to bind it to a context.
pub trait ContextWrapperExt<'a, C>
where
    Self: Sized,
{
    /// Binds this API to a context.
    fn with_context(self: &'a Self, context: C) -> ContextWrapper<'a, Self, C> {
        ContextWrapper::<Self, C>::new(self, context)
    }
}

/// Swagger uses a specific specialization of the hyper Service trait.
pub trait SwaggerService<C>
    : Clone
    + hyper::server::Service<
    Request = (hyper::server::Request, C),
    Response = hyper::server::Response,
    Error = hyper::Error,
    Future = Box<Future<Item = hyper::server::Response, Error = hyper::Error>>,
>
where
    C: Has<Option<AuthData>> + Has<Option<Authorization>> + Has<XSpanIdString> + Clone + 'static
{
}

#[cfg(test)]
mod context_tests {
    use super::*;
    use futures::future::{ok, Future};
    use hyper::server::{NewService, Service};
    use hyper::{Error, Method, Request, Response, Uri};
    use std::io;
    use std::marker::PhantomData;
    use std::str::FromStr;

    struct ContextItem1;
    struct ContextItem2;
    struct ContextItem3;

    fn use_item_1_owned(_: ContextItem1) {}
    fn use_item_2(_: &ContextItem2) {}
    fn use_item_3_owned(_: ContextItem3) {}

    // Example of a "terminating" hyper service using contexts - i.e. doesn't
    // pass a request and its context on to a wrapped service.
    struct InnerService<C>
    where
        C: Has<ContextItem2> + Pop<ContextItem3>,
    {
        marker: PhantomData<C>,
    }

    // Use trait bounds to indicate what your service will use from the context.
    // use `Pop` if you want to take ownership of a value stored in the context,
    // or `Has` if a reference is enough.
    impl<C> Service for InnerService<C>
    where
        C: Has<ContextItem2> + Pop<ContextItem3>,
    {
        type Request = (Request, C);
        type Response = Response;
        type Error = Error;
        type Future = Box<Future<Item = Response, Error = Error>>;
        fn call(&self, (_, context): Self::Request) -> Self::Future {
            use_item_2(Has::<ContextItem2>::get(&context));

            let (item3, _): (ContextItem3, _) = context.pop();
            use_item_3_owned(item3);

            Box::new(ok(Response::new()))
        }
    }

    struct InnerNewService<C>
    where
        C: Has<ContextItem2> + Pop<ContextItem3>,
    {
        marker: PhantomData<C>,
    }

    impl<C> InnerNewService<C>
    where
        C: Has<ContextItem2> + Pop<ContextItem3>,
    {
        fn new() -> Self {
            InnerNewService {
                marker: PhantomData,
            }
        }
    }

    impl<C> NewService for InnerNewService<C>
    where
        C: Has<ContextItem2> + Pop<ContextItem3>,
    {
        type Request = (Request, C);
        type Response = Response;
        type Error = Error;
        type Instance = InnerService<C>;
        fn new_service(&self) -> Result<Self::Instance, io::Error> {
            Ok(InnerService {
                marker: PhantomData,
            })
        }
    }

    // Example of a middleware service using contexts, i.e. a hyper service that
    // processes a request (and its context) and passes it on to another wrapped
    // service.
    struct MiddleService<T, C>
    where
        C: Pop<ContextItem1>,
        C::Result: Push<ContextItem2>,
        <C::Result as Push<ContextItem2>>::Result: Push<ContextItem3>,
        T: Service<
            Request = (
                Request,
                <<C::Result as Push<ContextItem2>>::Result as Push<ContextItem3>>::Result,
            ),
        >,
    {
        inner: T,
        marker1: PhantomData<C>,
    }

    // Use trait bounds to indicate what modifications your service will make
    // to the context, chaining them as below.
    impl<T, C, D, E> Service for MiddleService<T, C>
    where
        C: Pop<ContextItem1, Result = D>,
        D: Push<ContextItem2, Result = E>,
        E: Push<ContextItem3>,
        T: Service<Request = (Request, E::Result)>,
    {
        type Request = (Request, C);
        type Response = T::Response;
        type Error = T::Error;
        type Future = T::Future;
        fn call(&self, (req, context): Self::Request) -> Self::Future {
            let (item, context) = context.pop();
            use_item_1_owned(item);
            let context = context.push(ContextItem2 {}).push(ContextItem3 {});
            self.inner.call((req, context))
        }
    }

    struct MiddleNewService<T, C>
    where
        C: Pop<ContextItem1>,
        C::Result: Push<ContextItem2>,
        <C::Result as Push<ContextItem2>>::Result: Push<ContextItem3>,
        T: NewService<
            Request = (
                Request,
                <<C::Result as Push<ContextItem2>>::Result as Push<ContextItem3>>::Result,
            ),
        >,
    {
        inner: T,
        marker1: PhantomData<C>,
    }

    impl<T, C, D, E> NewService for MiddleNewService<T, C>
    where
        C: Pop<ContextItem1, Result = D>,
        D: Push<ContextItem2, Result = E>,
        E: Push<ContextItem3>,
        T: NewService<Request = (Request, E::Result)>,
    {
        type Request = (Request, C);
        type Response = T::Response;
        type Error = T::Error;
        type Instance = MiddleService<T::Instance, C>;
        fn new_service(&self) -> Result<Self::Instance, io::Error> {
            self.inner.new_service().map(|s| MiddleService {
                inner: s,
                marker1: PhantomData,
            })
        }
    }

    impl<T, C, D, E> MiddleNewService<T, C>
    where
        C: Pop<ContextItem1, Result = D>,
        D: Push<ContextItem2, Result = E>,
        E: Push<ContextItem3>,
        T: NewService<Request = (Request, E::Result)>,
    {
        fn new(inner: T) -> Self {
            MiddleNewService {
                inner,
                marker1: PhantomData,
            }
        }
    }

    // Example of a top layer service that creates a context to be used by
    // lower layers.
    struct OuterService<T, C>
    where
        C: Default + Push<ContextItem1>,
        T: Service<Request = (Request, C::Result)>,
    {
        inner: T,
        marker: PhantomData<C>,
    }

    // Use a `Default` trait bound so that the context can be created. Use
    // `Push` trait bounds for each type that you will add to the newly
    // created context.
    impl<T, C> Service for OuterService<T, C>
    where
        C: Default + Push<ContextItem1>,
        T: Service<Request = (Request, C::Result)>,
    {
        type Request = Request;
        type Response = T::Response;
        type Error = T::Error;
        type Future = T::Future;
        fn call(&self, req: Self::Request) -> Self::Future {
            let context = C::default().push(ContextItem1 {});
            self.inner.call((req, context))
        }
    }

    struct OuterNewService<T, C>
    where
        C: Default + Push<ContextItem1>,
        T: NewService<Request = (Request, C::Result)>,
    {
        inner: T,
        marker: PhantomData<C>,
    }

    impl<T, C> NewService for OuterNewService<T, C>
    where
        C: Default + Push<ContextItem1>,
        T: NewService<Request = (Request, C::Result)>,
    {
        type Request = Request;
        type Response = T::Response;
        type Error = T::Error;
        type Instance = OuterService<T::Instance, C>;
        fn new_service(&self) -> Result<Self::Instance, io::Error> {
            self.inner.new_service().map(|s| OuterService {
                inner: s,
                marker: PhantomData,
            })
        }
    }

    impl<T, C> OuterNewService<T, C>
    where
        C: Default + Push<ContextItem1>,
        T: NewService<Request = (Request, C::Result)>,
    {
        fn new(inner: T) -> Self {
            OuterNewService {
                inner,
                marker: PhantomData,
            }
        }
    }

    // Example of use by a service in its main.rs file. At this point you know
    // all the hyper service layers you will be using, and what requirements
    // their contexts types have. Use the `new_context_type!` macro to create
    // a context type and empty context type that are capable of containing all the
    // types that your hyper services require.
    new_context_type!(
        MyContext,
        MyEmptyContext,
        ContextItem1,
        ContextItem2,
        ContextItem3
    );

    #[test]
    fn send_request() {
        // annotate the outermost service to indicate that the context type it
        // uses is the empty context type created by the above macro invocation.
        // the compiler should infer all the other context types.
        let new_service = OuterNewService::<_, MyEmptyContext>::new(MiddleNewService::new(
            InnerNewService::new(),
        ));

        let req = Request::new(Method::Post, Uri::from_str("127.0.0.1:80").unwrap());
        new_service
            .new_service()
            .expect("Failed to start new service")
            .call(req)
            .wait()
            .expect("Service::call returned an error");
    }
}<|MERGE_RESOLUTION|>--- conflicted
+++ resolved
@@ -7,13 +7,10 @@
 //! See the `context_tests` module below for examples of how to use.
 
 use super::XSpanIdString;
-<<<<<<< HEAD
 use hyper;
 use futures::future::Future;
-=======
 use auth::{AuthData, Authorization};
 use std::marker::Sized;
->>>>>>> 1500df91
 
 /// Defines methods for accessing, modifying, adding and removing the data stored
 /// in a context. Used to specify the requirements that a hyper service makes on
